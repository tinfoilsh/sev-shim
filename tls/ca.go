package tls

import (
	"crypto"
	"crypto/ecdsa"
	"crypto/elliptic"
	"crypto/rand"
	"crypto/tls"
	"crypto/x509"
	"encoding/pem"
	"fmt"
	"net/http"
	"os"
	"path/filepath"
	"time"

	"github.com/go-acme/lego/v4/certcrypto"
	"github.com/go-acme/lego/v4/certificate"
	"github.com/go-acme/lego/v4/challenge/tlsalpn01"
	"github.com/go-acme/lego/v4/lego"
	"github.com/go-acme/lego/v4/providers/dns/cloudflare"
	"github.com/go-acme/lego/v4/registration"
	log "github.com/sirupsen/logrus"
)

type acmeUser struct {
	Email        string
	Registration *registration.Resource
	key          *ecdsa.PrivateKey
}

func (u *acmeUser) GetEmail() string {
	return u.Email
}
func (u *acmeUser) GetRegistration() *registration.Resource {
	return u.Registration
}
func (u *acmeUser) GetPrivateKey() crypto.PrivateKey {
	return u.key
}

var (
	ChallengeModeTLSALPN01 = "tlsalpn01"
	ChallengeModeDNS01     = "dns01"
)

type CertManager struct {
	config         *lego.Config
	client         *lego.Client
	cacheDir       string
	certSigningKey *ecdsa.PrivateKey
}

<<<<<<< HEAD
func NewCertManager(email, cacheDir, challengeMode string, privateKey *ecdsa.PrivateKey) (*CertManager, error) {
=======
func NewCertManager(email, cacheDir, dir string, port int, privateKey *ecdsa.PrivateKey) (*CertManager, error) {
>>>>>>> 2b7ac7c6
	if err := os.MkdirAll(cacheDir, 0755); err != nil {
		return nil, fmt.Errorf("failed to create cache directory: %w", err)
	}

	acmeUserPrivateKey, err := ecdsa.GenerateKey(elliptic.P384(), rand.Reader)
	if err != nil {
		return nil, fmt.Errorf("failed to generate private key: %v", err)
	}

	user := &acmeUser{Email: email, key: acmeUserPrivateKey}
	config := &lego.Config{
		CADirURL:   dir,
		User:       user,
		HTTPClient: http.DefaultClient,
		Certificate: lego.CertificateConfig{
			KeyType: certcrypto.EC384,
			Timeout: 30 * time.Second,
		},
	}
	client, err := lego.NewClient(config)
	if err != nil {
		return nil, fmt.Errorf("failed to create lego client: %w", err)
	}

<<<<<<< HEAD
	switch challengeMode {
	case ChallengeModeTLSALPN01:
		if err := client.Challenge.SetTLSALPN01Provider(
			tlsalpn01.NewProviderServer("", "443"),
		); err != nil {
			return nil, fmt.Errorf("failed to set TLS-ALPN-01 provider: %w", err)
		}
	case ChallengeModeDNS01:
		dnsProvider, err := cloudflare.NewDNSProvider()
		if err != nil {
			return nil, fmt.Errorf("failed to create Cloudflare DNS provider: %w", err)
		}
		if err := client.Challenge.SetDNS01Provider(dnsProvider); err != nil {
			return nil, fmt.Errorf("failed to set DNS-01 provider: %w", err)
		}
	default:
		return nil, fmt.Errorf("invalid challenge mode: %s", challengeMode)
=======
	if err := client.Challenge.SetTLSALPN01Provider(
		tlsalpn01.NewProviderServer("", fmt.Sprintf("%d", port)),
	); err != nil {
		return nil, fmt.Errorf("failed to set TLS-ALPN-01 provider: %w", err)
>>>>>>> 2b7ac7c6
	}

	// Only register if certificate doesn't exist in cache
	certFile := filepath.Join(cacheDir, "cert.pem")
	if _, err := os.Stat(certFile); os.IsNotExist(err) {
		log.Debug("Registering ACME account")
		reg, err := client.Registration.Register(registration.RegisterOptions{TermsOfServiceAgreed: true})
		if err != nil {
			return nil, fmt.Errorf("failed to register account: %w", err)
		}
		user.Registration = reg
	} else {
		log.Debug("Certificate exists in cache, skipping ACME registration")
	}

	return &CertManager{
		config:         config,
		client:         client,
		cacheDir:       cacheDir,
		certSigningKey: privateKey,
	}, nil
}

func (m *CertManager) RequestCert(domains []string) (*tls.Certificate, error) {
	certFile := filepath.Join(m.cacheDir, "cert.pem")
	keyFile := filepath.Join(m.cacheDir, "key.pem")

	if _, err := os.Stat(certFile); err == nil {
		log.Info("Certificate found in cache, using cached certificate")
		cert, err := tls.LoadX509KeyPair(certFile, keyFile)
		if err != nil {
			return nil, fmt.Errorf("failed to load cached certificate: %w", err)
		}
		return &cert, nil
	}

	log.Debugf("Requesting certificate for: %v", domains)
	certResource, err := m.client.Certificate.Obtain(certificate.ObtainRequest{
		Domains:    domains,
		Bundle:     true,
		PrivateKey: m.certSigningKey,
	})
	if err != nil {
		return nil, fmt.Errorf("failed to obtain certificate: %w", err)
	}

	// Encode ECDSA key to PEM
	keyBytes, err := encodeECDSAKeyToPEM(m.certSigningKey)
	if err != nil {
		return nil, fmt.Errorf("failed to encode private key: %w", err)
	}

	// Write to cache
	if err := os.WriteFile(certFile, certResource.Certificate, 0644); err != nil {
		return nil, fmt.Errorf("failed to write certificate to cache: %w", err)
	}
	if err := os.WriteFile(keyFile, keyBytes, 0644); err != nil {
		return nil, fmt.Errorf("failed to write private key to cache: %w", err)
	}

	cert, err := tls.X509KeyPair(certResource.Certificate, keyBytes)
	if err != nil {
		return nil, fmt.Errorf("failed to parse certificate: %w", err)
	}

	log.Debug("Certificate obtained")
	return &cert, nil
}

// encodeECDSAKeyToPEM encodes an ECDSA private key to PEM format
func encodeECDSAKeyToPEM(privateKey *ecdsa.PrivateKey) ([]byte, error) {
	x509Encoded, err := x509.MarshalECPrivateKey(privateKey)
	if err != nil {
		return nil, err
	}
	pemBlock := &pem.Block{
		Type:  "EC PRIVATE KEY",
		Bytes: x509Encoded,
	}
	return pem.EncodeToMemory(pemBlock), nil
}<|MERGE_RESOLUTION|>--- conflicted
+++ resolved
@@ -51,11 +51,7 @@
 	certSigningKey *ecdsa.PrivateKey
 }
 
-<<<<<<< HEAD
-func NewCertManager(email, cacheDir, challengeMode string, privateKey *ecdsa.PrivateKey) (*CertManager, error) {
-=======
-func NewCertManager(email, cacheDir, dir string, port int, privateKey *ecdsa.PrivateKey) (*CertManager, error) {
->>>>>>> 2b7ac7c6
+func NewCertManager(email, cacheDir, caDir, challengeMode string, port int, privateKey *ecdsa.PrivateKey) (*CertManager, error) {
 	if err := os.MkdirAll(cacheDir, 0755); err != nil {
 		return nil, fmt.Errorf("failed to create cache directory: %w", err)
 	}
@@ -80,11 +76,10 @@
 		return nil, fmt.Errorf("failed to create lego client: %w", err)
 	}
 
-<<<<<<< HEAD
 	switch challengeMode {
 	case ChallengeModeTLSALPN01:
 		if err := client.Challenge.SetTLSALPN01Provider(
-			tlsalpn01.NewProviderServer("", "443"),
+			tlsalpn01.NewProviderServer("", fmt.Sprintf("%d", port)),
 		); err != nil {
 			return nil, fmt.Errorf("failed to set TLS-ALPN-01 provider: %w", err)
 		}
@@ -98,12 +93,6 @@
 		}
 	default:
 		return nil, fmt.Errorf("invalid challenge mode: %s", challengeMode)
-=======
-	if err := client.Challenge.SetTLSALPN01Provider(
-		tlsalpn01.NewProviderServer("", fmt.Sprintf("%d", port)),
-	); err != nil {
-		return nil, fmt.Errorf("failed to set TLS-ALPN-01 provider: %w", err)
->>>>>>> 2b7ac7c6
 	}
 
 	// Only register if certificate doesn't exist in cache
