package main

import (
	"bytes"
	"crypto/ecdsa"
	"crypto/elliptic"
	"crypto/rand"
	"crypto/tls"
	"encoding/json"
	"flag"
	"fmt"
	"io"
	"net/http"
	"net/http/httputil"
	"net/url"
	"os"
	"slices"
	"strings"

	"github.com/creasty/defaults"
	"github.com/prometheus/client_golang/prometheus"
	"github.com/prometheus/client_golang/prometheus/promhttp"
	log "github.com/sirupsen/logrus"
	"github.com/tinfoilsh/verifier/attestation"
	"golang.org/x/time/rate"
	"gopkg.in/yaml.v3"

	"github.com/tinfoilsh/sev-shim/dcode"
	"github.com/tinfoilsh/sev-shim/key"
	"github.com/tinfoilsh/sev-shim/key/online"
	tlsutil "github.com/tinfoilsh/sev-shim/tls"
)

var version = "dev"

var config struct {
	Domains       []string `yaml:"domains"`
	ListenPort    int      `yaml:"listen-port" default:"443"`
	MetricsPort   int      `yaml:"metrics-port"`
	UpstreamPort  int      `yaml:"upstream-port"`
	Paths         []string `yaml:"paths"`
	OriginDomains []string `yaml:"origins"`

	ControlPlane string `yaml:"control-plane"`

	RateLimit float64 `yaml:"rate-limit"`
	RateBurst int     `yaml:"rate-burst"`
	CacheDir  string  `yaml:"cache-dir" default:"/mnt/ramdisk/certs"`
	Email     string  `yaml:"email" default:"tls@tinfoil.sh"`
	Verbose   bool    `yaml:"verbose"`
}

var (
	configFile = flag.String("c", "/mnt/ramdisk/shim.yml", "Path to config file")
	dev        = flag.Bool("d", false, "Skip dcode domains, use dummy attestation, and enable verbose logging")
)

func cors(w http.ResponseWriter, r *http.Request) {
	origin := r.Header.Get("Origin")
	if origin == "" {
		return // same‑origin request
	}

	// Allow only configured origins
	if len(config.OriginDomains) > 0 && !slices.Contains(config.OriginDomains, origin) {
		log.Debugf("CORS origin not allowed: %s", origin)
		http.Error(w, "CORS origin not allowed", http.StatusForbidden)
		return
	}

	w.Header().Set("Access-Control-Allow-Origin", origin)
	w.Header().Set("Vary", "Origin") // cache
	w.Header().Set("Access-Control-Allow-Credentials", "true")
	w.Header().Set("Access-Control-Allow-Methods", "GET,POST,OPTIONS")

	// Echo requested headers or use a safe default
	reqHdr := r.Header.Get("Access-Control-Request-Headers")
	if reqHdr == "" {
		reqHdr = "Authorization,Content-Type"
	}
	w.Header().Set("Access-Control-Allow-Headers", reqHdr)

	if r.Method == http.MethodOptions {
		log.Debugf("CORS OPTIONS request: %s", origin)
		w.WriteHeader(http.StatusNoContent)
		return
	}

	log.Tracef("CORS request allowed: %s", origin)
}

func main() {
	flag.Parse()

	configBytes, err := os.ReadFile(*configFile)
	if err != nil {
		log.Fatalf("Failed to read config file: %v", err)
	}
	if err := yaml.Unmarshal(configBytes, &config); err != nil {
		log.Fatalf("Failed to unmarshal config: %v", err)
	}
	if err := defaults.Set(&config); err != nil {
		log.Fatalf("Failed to set defaults: %v", err)
	}

	if config.UpstreamPort == 0 {
		log.Fatalf("Upstream port is not set")
	}

	if config.Verbose || *dev {
		log.SetLevel(log.DebugLevel)
	}

	log.Printf("Starting SEV-SNP attestation shim %s: %+v", version, config)

	var validator key.Validator
	var controlPlaneURL *url.URL
	var shimCollectURL string

	if config.ControlPlane != "" {
		controlPlaneURL, err = url.Parse(config.ControlPlane)
		if err != nil {
			log.Fatalf("Failed to parse control plane URL: %v", err)
		}

		validator, err = online.NewValidator(controlPlaneURL.JoinPath("api", "shim", "validate").String())
		if err != nil {
			log.Fatalf("Failed to initialize online API key verifier: %v", err)
		}

		shimCollectURL = controlPlaneURL.JoinPath("api", "shim", "collect").String()
	} else {
		validator = nil
		log.Warn("API key verification disabled")
	}

	tokenRecorder := NewTokenRecorder(shimCollectURL)
	tokenRecorder.Start()

	mux := http.NewServeMux()

	requestsMetric := prometheus.NewCounterVec(
		prometheus.CounterOpts{
			Name: "sev_shim_proxy_requests_total",
			Help: "Number of HTTP requests",
		},
		[]string{},
	)
	r := prometheus.NewRegistry()
	r.MustRegister(requestsMetric)

	// Generate key for TLS certificate
	privateKey, err := ecdsa.GenerateKey(elliptic.P384(), rand.Reader)
	if err != nil {
		log.Fatalf("Failed to generate private key: %v", err)
	}

	var domain string
	if len(config.Domains) == 0 {
		domain = "localhost"
	} else if len(config.Domains) == 1 {
		domain = config.Domains[0]
	} else {
		log.Fatalf("Multiple domains configured, only one is supported")
	}

	// Request SEV-SNP attestation
	keyFP := tlsutil.KeyFP(privateKey.Public().(*ecdsa.PublicKey))
	log.Printf("Fetching attestation over %s", keyFP)
	var att *attestation.Document
	if domain == "localhost" || *dev {
		log.Warn("Using dummy attestation report")
		att = &attestation.Document{
			Format: "https://tinfoil.sh/predicate/dummy/v1",
			Body:   keyFP,
		}
	} else {
		att, err = attestationReport(keyFP)
		if err != nil {
			log.Fatal(err)
		}
	}

	// Encode attestation into domains
	attDomains, err := dcode.Encode(att, domain)
	if err != nil {
		log.Fatalf("Failed to encode attestation: %v", err)
	}
	domains := []string{domain}
	if !*dev {
		domains = append(domains, attDomains...)
	}
	for _, d := range domains {
		log.Debugf("Domain: %s", d)
	}

	// Request TLS certificate
	var cert *tls.Certificate
	if domain != "localhost" {
		certManager, err := tlsutil.NewCertManager(config.Email, config.CacheDir, privateKey)
		if err != nil {
			log.Fatalf("Failed to create cert manager: %v", err)
		}
		cert, err = certManager.RequestCert(domains)
		if err != nil {
			log.Fatalf("Failed to request TLS certificate: %v", err)
		}
	} else {
		log.Warn("No domain configured, using self signed TLS certificate")
		cert, err = tlsutil.Certificate(privateKey, domains...)
		if err != nil {
			log.Fatalf("Failed to generate self signed TLS certificate: %v", err)
		}
	}

	tlsConfig := &tls.Config{
		GetCertificate: func(_ *tls.ClientHelloInfo) (*tls.Certificate, error) {
			return cert, nil
		},
	}

	var rateLimiter *RateLimiter
	if config.RateLimit > 0 {
		rateLimiter = NewRateLimiter(rate.Limit(config.RateLimit), config.RateBurst)
	}

<<<<<<< HEAD
	var tokenRecorder *TokenRecorder
	if controlPlaneURL != nil {
		log.Printf("Starting token recorder")
		tokenRecorder = NewTokenRecorder(controlPlaneURL.JoinPath("api", "shim", "collect").String())
		tokenRecorder.Start()
	}

=======
>>>>>>> 677c740d
	mux.HandleFunc("/", func(w http.ResponseWriter, r *http.Request) {
		cors(w, r)
		if r.Method == "OPTIONS" {
			return
		}

		requestsMetric.WithLabelValues().Inc()

		apiKey := strings.TrimPrefix(r.Header.Get("Authorization"), "Bearer ")
		if validator != nil && r.URL.Path == "/v1/chat/completions" {
			if len(apiKey) == 0 {
				http.Error(w, key.ErrAPIKeyRequired.Error(), http.StatusUnauthorized)
				return
			}

			if err := validator.Validate(apiKey); err != nil {
				log.Warnf("Failed to validate API key: %v", err)
				http.Error(w, http.StatusText(http.StatusUnauthorized), http.StatusUnauthorized)
				return
			}
		}

		if rateLimiter != nil {
			if apiKey == "" {
				http.Error(w, key.ErrAPIKeyRequired.Error(), http.StatusUnauthorized)
				return
			}
			limiter := rateLimiter.Limit(apiKey)
			if !limiter.Allow() {
				http.Error(w, http.StatusText(http.StatusTooManyRequests), http.StatusTooManyRequests)
				return
			}
		}

		if len(config.Paths) > 0 {
			allowed := false
			for _, path := range config.Paths {
				if r.URL.Path == path {
					allowed = true
					break
				}
			}
			if !allowed {
				http.Error(w, "shim: 403", http.StatusForbidden)
				return
			}
		}

		var writer = w
		if controlPlaneURL != nil && r.URL.Path == "/v1/chat/completions" {
			body, err := io.ReadAll(r.Body)
			if err != nil {
				log.Warnf("Failed to read request body: %v", err)
				http.Error(w, "shim: 400", http.StatusBadRequest)
				return
			}
			r.Body.Close()

			var chatRequest chatRequest
			if err := json.Unmarshal(body, &chatRequest); err != nil {
				log.Warnf("Failed to decode chat request: %v", err)
				http.Error(w, "shim: 400", http.StatusBadRequest)
				return
			}

			var inputTokens int
			for _, message := range chatRequest.Messages {
				inputTokens += len(message.Content) / 4
			}
			writer = &responseWriter{
				Tokens:         inputTokens, // Start with the input tokens
				ResponseWriter: w,
				APIKey:         apiKey,
				Model:          chatRequest.Model,
				tokenRecorder:  tokenRecorder,
			}

			r.Body = io.NopCloser(bytes.NewReader(body))
		}

		proxy := httputil.ReverseProxy{
			Director: func(req *http.Request) {
				req.URL.Scheme = "http"
				req.URL.Host = fmt.Sprintf("127.0.0.1:%d", config.UpstreamPort)
				req.Header.Set("Host", "localhost")
				req.Host = "localhost"
				log.Debugf("Proxying request to %+v", req.URL.String())
			},
			ModifyResponse: func(res *http.Response) error {
				res.Header.Del("Access-Control-Allow-Origin")
				return nil
			},
		}

		proxy.ServeHTTP(writer, r)
	})

	mux.HandleFunc("/.well-known/tinfoil-attestation", func(w http.ResponseWriter, r *http.Request) {
		cors(w, r)
		w.WriteHeader(http.StatusOK)
		w.Header().Set("Content-Type", "application/json")
		json.NewEncoder(w).Encode(att)
	})

	if config.MetricsPort > 0 {
		log.Printf("Starting metrics server on port %d", config.MetricsPort)
		go func() {
			listenAddr := fmt.Sprintf(":%d", config.MetricsPort)
			log.Fatal(http.ListenAndServe(listenAddr, promhttp.HandlerFor(r, promhttp.HandlerOpts{})))
		}()
	}

	listenAddr := fmt.Sprintf(":%d", config.ListenPort)
	httpServer := &http.Server{
		Addr:      listenAddr,
		Handler:   mux,
		TLSConfig: tlsConfig,
	}

	log.Printf("Listening on %s", listenAddr)
	log.Fatal(httpServer.ListenAndServeTLS("", ""))
}<|MERGE_RESOLUTION|>--- conflicted
+++ resolved
@@ -134,9 +134,6 @@
 		log.Warn("API key verification disabled")
 	}
 
-	tokenRecorder := NewTokenRecorder(shimCollectURL)
-	tokenRecorder.Start()
-
 	mux := http.NewServeMux()
 
 	requestsMetric := prometheus.NewCounterVec(
@@ -224,7 +221,6 @@
 		rateLimiter = NewRateLimiter(rate.Limit(config.RateLimit), config.RateBurst)
 	}
 
-<<<<<<< HEAD
 	var tokenRecorder *TokenRecorder
 	if controlPlaneURL != nil {
 		log.Printf("Starting token recorder")
@@ -232,8 +228,6 @@
 		tokenRecorder.Start()
 	}
 
-=======
->>>>>>> 677c740d
 	mux.HandleFunc("/", func(w http.ResponseWriter, r *http.Request) {
 		cors(w, r)
 		if r.Method == "OPTIONS" {
